--- conflicted
+++ resolved
@@ -707,10 +707,6 @@
 def action_get_1st_ready(context):
     query = model_query(context, models.Action).\
         filter_by(status=ACTION_READY)
-<<<<<<< HEAD
-   
-=======
->>>>>>> 714cc8ad
     return query.first()
 
 
@@ -721,12 +717,8 @@
 
 
 def action_get_all_by_owner(context, owner_id):
-<<<<<<< HEAD
     query = model_query(context, models.Action).\
         filter_by(owner=owner_id)
-=======
-    query = model_query(context, models.Action).filter_by(owner=owner_id)
->>>>>>> 714cc8ad
     return query.all()
 
 
@@ -746,18 +738,8 @@
 
     action = model_query(context, models.Action).get(action_id)
     if not action:
-<<<<<<< HEAD
         msg = _('Action with id "%s" not found') % action_id
         raise exception.NotFound(msg)
-=======
-        raise exception.NotFound(
-            _('Action with id "%s" not found') % action_id)
-
-    action.depends_on = list(set(actions).union(set(action.depends_on)))
-    # TODO(liuh): Set status to WAITING if 'depends_on' is not empty
-    action.save(_session(context))
-    return action
->>>>>>> 714cc8ad
 
     d = {}
     if action[field] is None:
@@ -785,18 +767,11 @@
         msg = _('Action with id "%s" not found') % action_id
         raise exception.NotFound(msg)
 
-<<<<<<< HEAD
     d = {}
     if action[field] is not None:
         d = action[field] 
         d['l'] = list(set(d['l']) - set(del_list))
         action[field] = d
-=======
-    action.depends_on = list(set(action.depends_on).different(set(actions)))
-    # TODO(liuh): Set status to READY if 'depends_on' is empty
-    action.save(_session(context))
-    return action
->>>>>>> 714cc8ad
 
     if field == 'depends_on' and len(d['l']) == 0:
         action.status = ACTION_READY
@@ -869,19 +844,9 @@
         raise exception.NotFound(
             _('Action with id "%s" not found') % action_id)
 
-<<<<<<< HEAD
     session = get_session()
     with session.begin():
         action.status = ACTION_SUCCEEDED
-=======
-    session = query.session
-    session.begin()
-
-    action.status = ACTION_SUCCEEDED
-
-    for a in action.depended_by:
-        action_del_depends_on(context, a, action_id)
->>>>>>> 714cc8ad
 
         for a in action.depended_by['l']:
             _action_dependency_del(context, a, 'depends_on', action_id)
@@ -915,7 +880,6 @@
     return action
 
 
-<<<<<<< HEAD
 def action_delete(context, action_id, force=False):
     action = action_get(context, action_id)
 
@@ -927,8 +891,7 @@
     # TODO(liuh): Need check if and how an action can be safety deleted
     action.delete()
 
-=======
->>>>>>> 714cc8ad
+
 # Utils
 def db_sync(engine, version=None):
     """Migrate the database to `version` or the most recent version."""
